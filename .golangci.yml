run:
  timeout: 30s

issues:
  max-issues-per-linter: 0
  max-same-issues: 0
  # fix: true
  include:
    - EXC0012
    - EXC0014
  exclude-rules:
    - path: _test.go
      linters:
        - bodyclose
<<<<<<< HEAD
        - perfsprint
=======
>>>>>>> 2b93c48a
linters-settings:
  revive:
    enable-all-rules: false
    rules:
      - name: superfluous-else
  errcheck:
    exclude-functions:
      - (*github.com/benthosdev/benthos/v4/internal/batch.Error).Failed
      - (*github.com/benthosdev/benthos/v4/public/service.BatchError).Failed
  govet:
    enable-all: true
    disable:
      - fieldalignment
      - deepequalerrors
      - shadow
  gocritic:
    enabled-tags:
      - diagnostic
      - experimental
      - opinionated
      - performance
      - style
    disabled-checks:
      - hugeParam # Micro-optimisations
      - rangeValCopy # Micro-optimisations
      - ifElseChain # Mostly false positives
      - ptrToRefParam # False positives?
      - importShadow # Probably not worth the hassle...
  # depguard:
  #   rules:
  #     main:
  #       deny:
  #         - pkg: "io/ioutil"
  testifylint:
    disable-all: true
    enable:
      - nil-compare
      - compares
      - error-is-as
      - bool-compare
      - empty
      - len
      - expected-actual
      - error-nil
linters:
  disable-all: true
  enable:
    # Default linters reported by `golangci-lint help linters` in v1.52.0
    - errcheck
    - gosimple
    - govet
    - ineffassign
    - staticcheck
    - typecheck
    - unused
    # Extra linters:
    - wastedassign
    - stylecheck
    - gofmt
    - goimports
    # gocritic is very slow (golangci-lint v1.52.0)
    # - gocritic
    - revive
    - unconvert
    - durationcheck
    # - depguard
    # - bodyclose
    # - gosec
    # - misspell
    # - prealloc
<<<<<<< HEAD
    - perfsprint
=======
    - testifylint
    - tenv
    - predeclared
    - mirror
    - rowserrcheck
    - bodyclose
    - nolintlint
>>>>>>> 2b93c48a
<|MERGE_RESOLUTION|>--- conflicted
+++ resolved
@@ -12,10 +12,7 @@
     - path: _test.go
       linters:
         - bodyclose
-<<<<<<< HEAD
         - perfsprint
-=======
->>>>>>> 2b93c48a
 linters-settings:
   revive:
     enable-all-rules: false
@@ -86,14 +83,11 @@
     # - gosec
     # - misspell
     # - prealloc
-<<<<<<< HEAD
     - perfsprint
-=======
     - testifylint
     - tenv
     - predeclared
     - mirror
     - rowserrcheck
     - bodyclose
-    - nolintlint
->>>>>>> 2b93c48a
+    - nolintlint