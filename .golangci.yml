run:
  timeout: 30s

issues:
  max-issues-per-linter: 0
  max-same-issues: 0
  # fix: true
  include:
    - EXC0012
    - EXC0014
  exclude-rules:
    - path: _test.go
      linters:
        - bodyclose
linters-settings:
  errcheck:
    exclude-functions:
      - (*github.com/benthosdev/benthos/v4/internal/batch.Error).Failed
      - (*github.com/benthosdev/benthos/v4/public/service.BatchError).Failed
  gocritic:
    enabled-tags:
      - diagnostic
      - experimental
      - opinionated
      - performance
      - style
    disabled-checks:
      - hugeParam # Micro-optimisations
      - rangeValCopy # Micro-optimisations
      - ifElseChain # Mostly false positives
      - ptrToRefParam # False positives?
      - importShadow # Probably not worth the hassle...
  # depguard:
  #   rules:
  #     main:
  #       deny:
  #         - pkg: "io/ioutil"

linters:
  disable-all: true
  enable:
    # Default linters reported by `golangci-lint help linters` in v1.52.0
    - errcheck
    - gosimple
    - govet
    - ineffassign
    - staticcheck
    - typecheck
    - unused
    # Extra linters:
    - wastedassign
    - stylecheck
    - gofmt
    - goimports
    # gocritic is very slow (golangci-lint v1.52.0)
    # - gocritic
    # - revive
    - unconvert
    - durationcheck
    # - depguard
    # - bodyclose
    # - gosec
    # - misspell
    # - prealloc
<<<<<<< HEAD
    - bodyclose
=======
    - nolintlint
>>>>>>> e78307d7
<|MERGE_RESOLUTION|>--- conflicted
+++ resolved
@@ -62,8 +62,5 @@
     # - gosec
     # - misspell
     # - prealloc
-<<<<<<< HEAD
     - bodyclose
-=======
-    - nolintlint
->>>>>>> e78307d7
+    - nolintlint