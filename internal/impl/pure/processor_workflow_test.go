package pure_test

import (
	"context"
	"errors"
	"fmt"
	"sort"
	"strconv"
	"strings"
	"sync"
	"testing"
	"time"

	"github.com/Jeffail/gabs/v2"
	"github.com/stretchr/testify/assert"
	"github.com/stretchr/testify/require"

	"github.com/benthosdev/benthos/v4/internal/bundle"
	"github.com/benthosdev/benthos/v4/internal/component/processor"
	"github.com/benthosdev/benthos/v4/internal/component/testutil"
	"github.com/benthosdev/benthos/v4/internal/impl/pure"
	"github.com/benthosdev/benthos/v4/internal/manager"
	"github.com/benthosdev/benthos/v4/internal/manager/mock"
	"github.com/benthosdev/benthos/v4/internal/message"
	"github.com/benthosdev/benthos/v4/public/service"
)

func TestWorkflowDeps(t *testing.T) {
	tests := []struct {
		branches      [][2]string
		inputOrdering [][]string
		ordering      [][]string
		errContains   string
	}{
		{
			branches: [][2]string{
				{
					"root = this.foo",
					"root.bar = this",
				},
				{
					"root = this.bar",
					"root.baz = this",
				},
				{
					"root = this.baz",
					"root.buz = this",
				},
			},
			ordering: [][]string{
				{"0"}, {"1"}, {"2"},
			},
		},
		{
			branches: [][2]string{
				{
					"root = this.foo",
					"root.bar = this",
				},
				{
					"root = this.bar",
					"root.baz = this",
				},
				{
					"root = this.baz",
					"root.buz = this",
				},
			},
			inputOrdering: [][]string{
				{"1", "2"}, {"0"},
			},
			ordering: [][]string{
				{"1", "2"}, {"0"},
			},
		},
		{
			branches: [][2]string{
				{
					"root = this.foo",
					"root.bar = this",
				},
				{
					"root = this.bar",
					"root.baz = this",
				},
				{
					"root = this.baz",
					"root.buz = this",
				},
			},
			ordering: [][]string{
				{"0"}, {"1"}, {"2"},
			},
		},
		{
			branches: [][2]string{
				{
					"root = this.foo",
					"root.bar = this",
				},
				{
					"root = this.foo",
					"root.baz = this",
				},
				{
					"root = this.baz",
					"root.foo = this",
				},
			},
			errContains: "failed to automatically resolve DAG, circular dependencies detected for branches: [0 1 2]",
		},
		{
			branches: [][2]string{
				{
					"root = this.foo",
					"root.bar = this",
				},
				{
					"root = this.bar",
					"root.baz = this",
				},
				{
					"root = this.baz",
					"root.buz = this",
				},
			},
			inputOrdering: [][]string{
				{"1"}, {"0"},
			},
			errContains: "the following branches were missing from order: [2]",
		},
		{
			branches: [][2]string{
				{
					"root = this.foo",
					"root.bar = this",
				},
				{
					"root = this.bar",
					"root.baz = this",
				},
				{
					"root = this.baz",
					"root.buz = this",
				},
			},
			inputOrdering: [][]string{
				{"1"}, {"0", "2"}, {"1"},
			},
			errContains: "branch specified in order listed multiple times: 1",
		},
		{
			branches: [][2]string{
				{
					"root = this.foo",
					"root.bar = this",
				},
				{
					"root = this.foo",
					"root.baz = this",
				},
				{
					`root.bar = this.bar
root.baz = this.baz`,
					"root.buz = this",
				},
			},
			ordering: [][]string{
				{"0", "1"}, {"2"},
			},
		},
	}

	for i, test := range tests {
		test := test
		t.Run(strconv.Itoa(i), func(t *testing.T) {
			if test.inputOrdering == nil {
				test.inputOrdering = [][]string{}
			}
			confStr := fmt.Sprintf(`
workflow:
  order: %v
  branches:
`, gabs.Wrap(test.inputOrdering).String())

			for j, mappings := range test.branches {
				confStr += fmt.Sprintf(`
    %v:
      request_map: |
        %v
      processors:
        - bloblang: root = this
      result_map: |
        %v
`,
					strconv.Itoa(j),
					strings.ReplaceAll(mappings[0], "\n", "\n        "),
					strings.ReplaceAll(mappings[1], "\n", "\n        "),
				)
			}

			conf, err := testutil.ProcessorFromYAML(confStr)
			require.NoError(t, err)

			p, err := mock.NewManager().NewProcessor(conf)
			if test.errContains != "" {
				require.Error(t, err)
				assert.Contains(t, err.Error(), test.errContains)
			} else {
				require.NoError(t, err)

				dag := p.(*pure.Workflow).Flow()
				for _, d := range dag {
					sort.Strings(d)
				}
				assert.Equal(t, test.ordering, dag)
			}
		})
	}
}

func newMockProcProvider(t *testing.T, confs map[string]processor.Config) bundle.NewManagement {
	t.Helper()

	resConf := manager.NewResourceConfig()
	for k, v := range confs {
		v.Label = k
		resConf.ResourceProcessors = append(resConf.ResourceProcessors, v)
	}
	mgr, err := manager.New(resConf)
	require.NoError(t, err)

	return mgr
}

func quickTestBranches(t testing.TB, branches ...[4]string) map[string]processor.Config {
	t.Helper()
	m := map[string]processor.Config{}
	for _, b := range branches {
		conf, err := testutil.ProcessorFromYAML(fmt.Sprintf(`
branch:
  request_map: |
    %v
  processors:
    - bloblang: |
        %v
  result_map: |
    %v
`,
			strings.ReplaceAll(b[1], "\n", "\n    "),
			strings.ReplaceAll(b[2], "\n", "\n        "),
			strings.ReplaceAll(b[3], "\n", "\n    "),
		))
		require.NoError(t, err)

		m[b[0]] = conf
	}
	return m
}

func TestWorkflowMissingResources(t *testing.T) {
	conf, err := testutil.ProcessorFromYAML(`
workflow:
  order: [[ foo, bar, baz ]]
  branches:
    bar:
      request_map: root = this
      processors:
        - bloblang: root = this
      result_map: root = this
`)
	require.NoError(t, err)

	branchConf, err := testutil.ProcessorFromYAML(`
branch:
  request_map: root = this
  processors:
    - bloblang: root = this
  result_map: root = this
`)
	require.NoError(t, err)

	mgr := newMockProcProvider(t, map[string]processor.Config{
		"baz": branchConf,
	})

	_, err = mgr.NewProcessor(conf)
	require.Error(t, err)
	require.Contains(t, err.Error(), "processor resource 'foo' was not found")
}

type mockMsg struct {
	content string
	meta    map[string]string
	err     error
}

func (m mockMsg) withErr(err error) mockMsg {
	m.err = err
	return m
}

func TestWorkflows(t *testing.T) {
	msg := func(content string, meta ...string) mockMsg {
		t.Helper()
		m := mockMsg{
			content: content,
			meta:    map[string]string{},
		}
		for i, v := range meta {
			if i%2 == 1 {
				m.meta[meta[i-1]] = v
			}
		}
		return m
	}

	// To make configs simpler they break branches down into three mappings, the
	// request map, a bloblang processor, and a result map.
	tests := []struct {
		branches [][3]string
		order    [][]string
		input    []mockMsg
		output   []mockMsg
		err      string
	}{
		{
			branches: [][3]string{
				{
					"root.foo = this.foo.not_null()",
					"root = this",
					"root.bar = this.foo.number()",
				},
			},
			input: []mockMsg{
				msg(`{}`),
				msg(`{"foo":"not a number"}`),
				msg(`{"foo":"5"}`),
			},
			output: []mockMsg{
				msg(`{"meta":{"workflow":{"failed":{"0":"request mapping failed: failed assignment (line 1): field ` + "`this.foo`" + `: value is null"}}}}`),
				msg(`{"foo":"not a number","meta":{"workflow":{"failed":{"0":"result mapping failed: failed assignment (line 1): field ` + "`this.foo`" + `: strconv.ParseFloat: parsing \"not a number\": invalid syntax"}}}}`),
				msg(`{"bar":5,"foo":"5","meta":{"workflow":{"succeeded":["0"]}}}`),
			},
		},
		{
			branches: [][3]string{
				{
					"root.foo = this.foo.not_null()",
					"root = this",
					"root.bar = this.foo.number()",
				},
				{
					"root.bar = this.bar.not_null()",
					"root = this",
					"root.baz = this.bar.number() + 5",
				},
				{
					"root.baz = this.baz.not_null()",
					"root = this",
					"root.buz = this.baz.number() + 2",
				},
			},
			input: []mockMsg{
				msg(`{}`),
				msg(`{"foo":"not a number"}`),
				msg(`{"foo":"5"}`),
			},
			output: []mockMsg{
				msg(`{"meta":{"workflow":{"failed":{"0":"request mapping failed: failed assignment (line 1): field ` + "`this.foo`" + `: value is null","1":"request mapping failed: failed assignment (line 1): field ` + "`this.bar`" + `: value is null","2":"request mapping failed: failed assignment (line 1): field ` + "`this.baz`" + `: value is null"}}}}`),
				msg(`{"foo":"not a number","meta":{"workflow":{"failed":{"0":"result mapping failed: failed assignment (line 1): field ` + "`this.foo`" + `: strconv.ParseFloat: parsing \"not a number\": invalid syntax","1":"request mapping failed: failed assignment (line 1): field ` + "`this.bar`" + `: value is null","2":"request mapping failed: failed assignment (line 1): field ` + "`this.baz`" + `: value is null"}}}}`),
				msg(`{"bar":5,"baz":10,"buz":12,"foo":"5","meta":{"workflow":{"succeeded":["0","1","2"]}}}`),
			},
		},
		{
			branches: [][3]string{
				{
					"root.foo = this.foo.not_null()",
					"root = this",
					"root.bar = this.foo.number()",
				},
				{
					"root.bar = this.bar.not_null()",
					"root = this",
					"root.baz = this.bar.number() + 5",
				},
				{
					"root.baz = this.baz.not_null()",
					"root = this",
					"root.buz = this.baz.number() + 2",
				},
			},
			input: []mockMsg{
				msg(`{"meta":{"workflow":{"apply":["2"]}},"baz":2}`),
				msg(`{"meta":{"workflow":{"skipped":["0"]}},"bar":3}`),
				msg(`{"meta":{"workflow":{"succeeded":["1"]}},"baz":9}`),
			},
			output: []mockMsg{
				msg(`{"baz":2,"buz":4,"meta":{"workflow":{"previous":{"apply":["2"]},"skipped":["0","1"],"succeeded":["2"]}}}`),
				msg(`{"bar":3,"baz":8,"buz":10,"meta":{"workflow":{"previous":{"skipped":["0"]},"skipped":["0"],"succeeded":["1","2"]}}}`),
				msg(`{"baz":9,"buz":11,"meta":{"workflow":{"failed":{"0":"request mapping failed: failed assignment (line 1): field ` + "`this.foo`" + `: value is null"},"previous":{"succeeded":["1"]},"skipped":["1"],"succeeded":["2"]}}}`),
			},
		},
		{
			branches: [][3]string{
				{
					"root = this.foo.not_null()",
					"root = this",
					"root.bar = this.number() + 2",
				},
				{
					"root = this.foo.not_null()",
					"root = this",
					"root.baz = this.number() + 3",
				},
				{
					`root.bar = this.bar.not_null()
root.baz = this.baz.not_null()`,
					"root = this",
					"root.buz = this.bar + this.baz",
				},
			},
			input: []mockMsg{
				msg(`{"foo":2}`),
				msg(`{}`),
				msg(`not even a json object`),
			},
			output: []mockMsg{
				msg(`{"bar":4,"baz":5,"buz":9,"foo":2,"meta":{"workflow":{"succeeded":["0","1","2"]}}}`),
				msg(`{"meta":{"workflow":{"failed":{"0":"request mapping failed: failed assignment (line 1): field ` + "`this.foo`" + `: value is null","1":"request mapping failed: failed assignment (line 1): field ` + "`this.foo`" + `: value is null","2":"request mapping failed: failed assignment (line 1): field ` + "`this.bar`" + `: value is null"}}}}`),
				msg(`not even a json object`).withErr(errors.New("invalid character 'o' in literal null (expecting 'u')")),
			},
		},
		{
			branches: [][3]string{
				{
					`root = this`,
					`root = this
root.name_upper = this.name.uppercase()`,
					`root.result = if this.failme.bool(false) {
  throw("this is a branch error")
} else {
  this.name_upper
}`,
				},
			},
			input: []mockMsg{
				msg(`{"id":0,"name":"first"}`).withErr(errors.New("this is a pre-existing failure")),
				msg(`{"failme":true,"id":1,"name":"second"}`),
				msg(`{"failme":true,"id":2,"name":"third"}`).withErr(errors.New("this is a pre-existing failure")),
			},
			output: []mockMsg{
				msg(`{"id":0,"meta":{"workflow":{"succeeded":["0"]}},"name":"first","result":"FIRST"}`).withErr(errors.New("this is a pre-existing failure")),
				msg(
					`{"failme":true,"id":1,"meta":{"workflow":{"failed":{"0":"result mapping failed: failed assignment (line 1): this is a branch error"}}},"name":"second"}`,
				),
				msg(`{"failme":true,"id":2,"meta":{"workflow":{"failed":{"0":"result mapping failed: failed assignment (line 1): this is a branch error"}}},"name":"third"}`).withErr(errors.New("this is a pre-existing failure")),
			},
		},
	}

	for i, test := range tests {
		test := test
		t.Run(strconv.Itoa(i), func(t *testing.T) {
			if test.order == nil {
				test.order = [][]string{}
			}
			confStr := fmt.Sprintf(`
workflow:
  order: %v
  branches:
`, gabs.Wrap(test.order).String())

			for j, mappings := range test.branches {
				confStr += fmt.Sprintf(`
    %v:
      request_map: |
        %v
      processors:
        - bloblang: |
            %v
      result_map: |
        %v
`,
					strconv.Itoa(j),
					strings.ReplaceAll(mappings[0], "\n", "\n        "),
					strings.ReplaceAll(mappings[1], "\n", "\n            "),
					strings.ReplaceAll(mappings[2], "\n", "\n        "),
				)
			}

			conf, err := testutil.ProcessorFromYAML(confStr)
			require.NoError(t, err)

			p, err := mock.NewManager().NewProcessor(conf)
			require.NoError(t, err)

			inputMsg := message.QuickBatch(nil)
			for _, m := range test.input {
				part := message.NewPart([]byte(m.content))
				if m.meta != nil {
					for k, v := range m.meta {
						part.MetaSetMut(k, v)
					}
				}
				if m.err != nil {
					part.ErrorSet(m.err)
				}
				inputMsg = append(inputMsg, part)
			}

			msgs, res := p.ProcessBatch(context.Background(), inputMsg.ShallowCopy())
<<<<<<< HEAD
			if test.err != "" {
				require.NotNil(t, res)
=======
			if len(test.err) > 0 {
				require.Error(t, res)
>>>>>>> 40c45f40
				require.EqualError(t, res, test.err)
			} else {
				require.Len(t, msgs, 1)
				assert.Equal(t, len(test.output), msgs[0].Len())
				for i, out := range test.output {
					comparePart := mockMsg{
						content: string(msgs[0].Get(i).AsBytes()),
						meta:    map[string]string{},
					}

					_ = msgs[0].Get(i).MetaIterStr(func(k, v string) error {
						comparePart.meta[k] = v
						return nil
					})

					if out.err != nil {
						assert.EqualError(t, msgs[0].Get(i).ErrorGet(), out.err.Error())
					} else {
						assert.NoError(t, msgs[0].Get(i).ErrorGet())
					}
					msgs[0].Get(i).ErrorSet(nil)
					out.err = nil

					assert.Equal(t, out, comparePart, "part: %v", i)
				}
			}

			// Ensure nothing changed
			for i, m := range test.input {
				assert.Equal(t, m.content, string(inputMsg.Get(i).AsBytes()))
			}

			ctx, done := context.WithTimeout(context.Background(), time.Second*30)
			defer done()
			assert.NoError(t, p.Close(ctx))
		})
	}
}

func TestWorkflowsWithResources(t *testing.T) {
	// To make configs simpler they break branches down into three mappings, the
	// request map, a bloblang processor, and a result map.
	tests := []struct {
		branches [][4]string
		input    []string
		output   []string
		err      string
	}{
		{
			branches: [][4]string{
				{
					"0",
					"root.foo = this.foo.not_null()",
					"root = this",
					"root.bar = this.foo.number()",
				},
			},
			input: []string{
				`{}`,
				`{"foo":"not a number"}`,
				`{"foo":"5"}`,
			},
			output: []string{
				`{"meta":{"workflow":{"failed":{"0":"request mapping failed: failed assignment (line 1): field ` + "`this.foo`" + `: value is null"}}}}`,
				`{"foo":"not a number","meta":{"workflow":{"failed":{"0":"result mapping failed: failed assignment (line 1): field ` + "`this.foo`" + `: strconv.ParseFloat: parsing \"not a number\": invalid syntax"}}}}`,
				`{"bar":5,"foo":"5","meta":{"workflow":{"succeeded":["0"]}}}`,
			},
		},
		{
			branches: [][4]string{
				{
					"0",
					"root.foo = this.foo.not_null()",
					"root = this",
					"root.bar = this.foo.number()",
				},
				{
					"1",
					"root.bar = this.bar.not_null()",
					"root = this",
					"root.baz = this.bar.number() + 5",
				},
				{
					"2",
					"root.baz = this.baz.not_null()",
					"root = this",
					"root.buz = this.baz.number() + 2",
				},
			},
			input: []string{
				`{}`,
				`{"foo":"not a number"}`,
				`{"foo":"5"}`,
			},
			output: []string{
				`{"meta":{"workflow":{"failed":{"0":"request mapping failed: failed assignment (line 1): field ` + "`this.foo`" + `: value is null","1":"request mapping failed: failed assignment (line 1): field ` + "`this.bar`" + `: value is null","2":"request mapping failed: failed assignment (line 1): field ` + "`this.baz`" + `: value is null"}}}}`,
				`{"foo":"not a number","meta":{"workflow":{"failed":{"0":"result mapping failed: failed assignment (line 1): field ` + "`this.foo`" + `: strconv.ParseFloat: parsing \"not a number\": invalid syntax","1":"request mapping failed: failed assignment (line 1): field ` + "`this.bar`" + `: value is null","2":"request mapping failed: failed assignment (line 1): field ` + "`this.baz`" + `: value is null"}}}}`,
				`{"bar":5,"baz":10,"buz":12,"foo":"5","meta":{"workflow":{"succeeded":["0","1","2"]}}}`,
			},
		},
		{
			branches: [][4]string{
				{
					"0",
					"root.foo = this.foo.not_null()",
					"root = this",
					"root.bar = this.foo.number()",
				},
				{
					"1",
					"root.bar = this.bar.not_null()",
					"root = this",
					"root.baz = this.bar.number() + 5",
				},
				{
					"2",
					"root.baz = this.baz.not_null()",
					"root = this",
					"root.buz = this.baz.number() + 2",
				},
			},
			input: []string{
				`{"meta":{"workflow":{"apply":["2"]}},"baz":2}`,
				`{"meta":{"workflow":{"skipped":["0"]}},"bar":3}`,
				`{"meta":{"workflow":{"succeeded":["1"]}},"baz":9}`,
			},
			output: []string{
				`{"baz":2,"buz":4,"meta":{"workflow":{"previous":{"apply":["2"]},"skipped":["0","1"],"succeeded":["2"]}}}`,
				`{"bar":3,"baz":8,"buz":10,"meta":{"workflow":{"previous":{"skipped":["0"]},"skipped":["0"],"succeeded":["1","2"]}}}`,
				`{"baz":9,"buz":11,"meta":{"workflow":{"failed":{"0":"request mapping failed: failed assignment (line 1): field ` + "`this.foo`" + `: value is null"},"previous":{"succeeded":["1"]},"skipped":["1"],"succeeded":["2"]}}}`,
			},
		},
		{
			branches: [][4]string{
				{
					"0",
					"root = this.foo.not_null()",
					"root = this",
					"root.bar = this.number() + 2",
				},
				{
					"1",
					"root = this.foo.not_null()",
					"root = this",
					"root.baz = this.number() + 3",
				},
				{
					"2",
					`root.bar = this.bar.not_null()
					root.baz = this.baz.not_null()`,
					"root = this",
					"root.buz = this.bar + this.baz",
				},
			},
			input: []string{
				`{"foo":2}`,
				`{}`,
				`not even a json object`,
			},
			output: []string{
				`{"bar":4,"baz":5,"buz":9,"foo":2,"meta":{"workflow":{"succeeded":["0","1","2"]}}}`,
				`{"meta":{"workflow":{"failed":{"0":"request mapping failed: failed assignment (line 1): field ` + "`this.foo`" + `: value is null","1":"request mapping failed: failed assignment (line 1): field ` + "`this.foo`" + `: value is null","2":"request mapping failed: failed assignment (line 1): field ` + "`this.bar`" + `: value is null"}}}}`,
				`not even a json object`,
			},
		},
	}

	for i, test := range tests {
		test := test
		t.Run(strconv.Itoa(i), func(t *testing.T) {
			var branchNames []string
			for _, b := range test.branches {
				branchNames = append(branchNames, b[0])
			}

			mgr := newMockProcProvider(t, quickTestBranches(t, test.branches...))

			conf, err := testutil.ProcessorFromYAML(fmt.Sprintf(`
workflow:
  branch_resources: %v
`, gabs.Wrap(branchNames).String()))
			require.NoError(t, err)

			p, err := mgr.NewProcessor(conf)
			require.NoError(t, err)

			var parts [][]byte
			for _, input := range test.input {
				parts = append(parts, []byte(input))
			}

			msgs, res := p.ProcessBatch(context.Background(), message.QuickBatch(parts))
<<<<<<< HEAD
			if test.err != "" {
				require.NotNil(t, res)
=======
			if len(test.err) > 0 {
				require.Error(t, res)
>>>>>>> 40c45f40
				require.EqualError(t, res, test.err)
			} else {
				require.Len(t, msgs, 1)
				var output []string
				for _, b := range message.GetAllBytes(msgs[0]) {
					output = append(output, string(b))
				}
				assert.Equal(t, test.output, output)
			}

			ctx, done := context.WithTimeout(context.Background(), time.Second*30)
			defer done()
			assert.NoError(t, p.Close(ctx))
		})
	}
}

func TestWorkflowsParallel(t *testing.T) {
	branches := [][4]string{
		{
			"0",
			"root.foo = this.foo.not_null()",
			"root = this",
			"root.bar = this.foo.number()",
		},
		{
			"1",
			"root.bar = this.bar.not_null()",
			"root = this",
			"root.baz = this.bar.number() + 5",
		},
		{
			"2",
			"root.baz = this.baz.not_null()",
			"root = this",
			"root.buz = this.baz.number() + 2",
		},
	}
	input := []string{
		`{}`,
		`{"foo":"not a number"}`,
		`{"foo":"5"}`,
	}
	output := []string{
		`{"meta":{"workflow":{"failed":{"0":"request mapping failed: failed assignment (line 1): field ` + "`this.foo`" + `: value is null","1":"request mapping failed: failed assignment (line 1): field ` + "`this.bar`" + `: value is null","2":"request mapping failed: failed assignment (line 1): field ` + "`this.baz`" + `: value is null"}}}}`,
		`{"foo":"not a number","meta":{"workflow":{"failed":{"0":"result mapping failed: failed assignment (line 1): field ` + "`this.foo`" + `: strconv.ParseFloat: parsing \"not a number\": invalid syntax","1":"request mapping failed: failed assignment (line 1): field ` + "`this.bar`" + `: value is null","2":"request mapping failed: failed assignment (line 1): field ` + "`this.baz`" + `: value is null"}}}}`,
		`{"bar":5,"baz":10,"buz":12,"foo":"5","meta":{"workflow":{"succeeded":["0","1","2"]}}}`,
	}

	var branchNames []string
	for _, b := range branches {
		branchNames = append(branchNames, b[0])
	}

	conf, err := testutil.ProcessorFromYAML(fmt.Sprintf(`
workflow:
  branch_resources: %v
`, gabs.Wrap(branchNames).String()))
	require.NoError(t, err)

	for loops := 0; loops < 10; loops++ {
		mgr := newMockProcProvider(t, quickTestBranches(t, branches...))
		p, err := mgr.NewProcessor(conf)
		require.NoError(t, err)

		startChan := make(chan struct{})
		wg := sync.WaitGroup{}

		for i := 0; i < 10; i++ {
			wg.Add(1)
			go func() {
				defer wg.Done()
				<-startChan

				for j := 0; j < 100; j++ {
					var parts [][]byte
					for _, input := range input {
						parts = append(parts, []byte(input))
					}

					msgs, res := p.ProcessBatch(context.Background(), message.QuickBatch(parts))
					require.NoError(t, res)
					require.Len(t, msgs, 1)
					var actual []string
					for _, b := range message.GetAllBytes(msgs[0]) {
						actual = append(actual, string(b))
					}
					assert.Equal(t, output, actual)
				}
			}()
		}

		close(startChan)
		wg.Wait()

		ctx, done := context.WithTimeout(context.Background(), time.Second*30)
		assert.NoError(t, p.Close(ctx))
		done()
	}
}

func TestWorkflowsWithOrderResources(t *testing.T) {
	// To make configs simpler they break branches down into three mappings, the
	// request map, a bloblang processor, and a result map.
	tests := []struct {
		branches [][4]string
		order    [][]string
		input    []string
		output   []string
		err      string
	}{
		{
			branches: [][4]string{
				{
					"0",
					"root.foo = this.foo.not_null()",
					"root = this",
					"root.bar = this.foo.number()",
				},
			},
			order: [][]string{
				{"0"},
			},
			input: []string{
				`{}`,
				`{"foo":"not a number"}`,
				`{"foo":"5"}`,
			},
			output: []string{
				`{"meta":{"workflow":{"failed":{"0":"request mapping failed: failed assignment (line 1): field ` + "`this.foo`" + `: value is null"}}}}`,
				`{"foo":"not a number","meta":{"workflow":{"failed":{"0":"result mapping failed: failed assignment (line 1): field ` + "`this.foo`" + `: strconv.ParseFloat: parsing \"not a number\": invalid syntax"}}}}`,
				`{"bar":5,"foo":"5","meta":{"workflow":{"succeeded":["0"]}}}`,
			},
		},
		{
			branches: [][4]string{
				{
					"0",
					"root.foo = this.foo.not_null()",
					"root = this",
					"root.bar = this.foo.number()",
				},
				{
					"1",
					"root.bar = this.bar.not_null()",
					"root = this",
					"root.baz = this.bar.number() + 5",
				},
				{
					"2",
					"root.baz = this.baz.not_null()",
					"root = this",
					"root.buz = this.baz.number() + 2",
				},
			},
			order: [][]string{
				{"0"},
				{"1"},
				{"2"},
			},
			input: []string{
				`{}`,
				`{"foo":"not a number"}`,
				`{"foo":"5"}`,
			},
			output: []string{
				`{"meta":{"workflow":{"failed":{"0":"request mapping failed: failed assignment (line 1): field ` + "`this.foo`" + `: value is null","1":"request mapping failed: failed assignment (line 1): field ` + "`this.bar`" + `: value is null","2":"request mapping failed: failed assignment (line 1): field ` + "`this.baz`" + `: value is null"}}}}`,
				`{"foo":"not a number","meta":{"workflow":{"failed":{"0":"result mapping failed: failed assignment (line 1): field ` + "`this.foo`" + `: strconv.ParseFloat: parsing \"not a number\": invalid syntax","1":"request mapping failed: failed assignment (line 1): field ` + "`this.bar`" + `: value is null","2":"request mapping failed: failed assignment (line 1): field ` + "`this.baz`" + `: value is null"}}}}`,
				`{"bar":5,"baz":10,"buz":12,"foo":"5","meta":{"workflow":{"succeeded":["0","1","2"]}}}`,
			},
		},
		{
			branches: [][4]string{
				{
					"0",
					"root.foo = this.foo.not_null()",
					"root = this",
					"root.bar = this.foo.number()",
				},
				{
					"1",
					"root.bar = this.bar.not_null()",
					"root = this",
					"root.baz = this.bar.number() + 5",
				},
				{
					"2",
					"root.baz = this.baz.not_null()",
					"root = this",
					"root.buz = this.baz.number() + 2",
				},
			},
			order: [][]string{
				{"0"},
				{"1"},
				{"2"},
			},
			input: []string{
				`{"meta":{"workflow":{"apply":["2"]}},"baz":2}`,
				`{"meta":{"workflow":{"skipped":["0"]}},"bar":3}`,
				`{"meta":{"workflow":{"succeeded":["1"]}},"baz":9}`,
			},
			output: []string{
				`{"baz":2,"buz":4,"meta":{"workflow":{"previous":{"apply":["2"]},"skipped":["0","1"],"succeeded":["2"]}}}`,
				`{"bar":3,"baz":8,"buz":10,"meta":{"workflow":{"previous":{"skipped":["0"]},"skipped":["0"],"succeeded":["1","2"]}}}`,
				`{"baz":9,"buz":11,"meta":{"workflow":{"failed":{"0":"request mapping failed: failed assignment (line 1): field ` + "`this.foo`" + `: value is null"},"previous":{"succeeded":["1"]},"skipped":["1"],"succeeded":["2"]}}}`,
			},
		},
		{
			branches: [][4]string{
				{
					"0",
					"root = this.foo.not_null()",
					"root = this",
					"root.bar = this.number() + 2",
				},
				{
					"1",
					"root = this.foo.not_null()",
					"root = this",
					"root.baz = this.number() + 3",
				},
				{
					"2",
					`root.bar = this.bar.not_null()
					root.baz = this.baz.not_null()`,
					"root = this",
					"root.buz = this.bar + this.baz",
				},
			},
			order: [][]string{
				{"0", "1"},
				{"2"},
			},
			input: []string{
				`{"foo":2}`,
				`{}`,
				`not even a json object`,
			},
			output: []string{
				`{"bar":4,"baz":5,"buz":9,"foo":2,"meta":{"workflow":{"succeeded":["0","1","2"]}}}`,
				`{"meta":{"workflow":{"failed":{"0":"request mapping failed: failed assignment (line 1): field ` + "`this.foo`" + `: value is null","1":"request mapping failed: failed assignment (line 1): field ` + "`this.foo`" + `: value is null","2":"request mapping failed: failed assignment (line 1): field ` + "`this.bar`" + `: value is null"}}}}`,
				`not even a json object`,
			},
		},
	}

	for i, test := range tests {
		test := test
		t.Run(strconv.Itoa(i), func(t *testing.T) {
			if test.order == nil {
				test.order = [][]string{}
			}
			conf, err := testutil.ProcessorFromYAML(fmt.Sprintf(`
workflow:
  order: %v
`, gabs.Wrap(test.order).String()))
			require.NoError(t, err)

			mgr := newMockProcProvider(t, quickTestBranches(t, test.branches...))
			p, err := mgr.NewProcessor(conf)
			require.NoError(t, err)

			var parts [][]byte
			for _, input := range test.input {
				parts = append(parts, []byte(input))
			}

			msgs, res := p.ProcessBatch(context.Background(), message.QuickBatch(parts))
<<<<<<< HEAD
			if test.err != "" {
				require.NotNil(t, res)
=======
			if len(test.err) > 0 {
				require.Error(t, res)
>>>>>>> 40c45f40
				require.EqualError(t, res, test.err)
			} else {
				require.Len(t, msgs, 1)
				var output []string
				for _, b := range message.GetAllBytes(msgs[0]) {
					output = append(output, string(b))
				}
				assert.Equal(t, test.output, output)
			}

			ctx, done := context.WithTimeout(context.Background(), time.Second*30)
			defer done()
			assert.NoError(t, p.Close(ctx))
		})
	}
}

func TestWorkflowUnwrapResourceBranches(t *testing.T) {
	strmBuilder := service.NewStreamBuilder()

	require.NoError(t, strmBuilder.AddResourcesYAML(`
processor_resources:
  - label: fooproc
    branch:
      request_map: 'root = this.id'
      processors:
        - label: innerproc
          mapping: 'root.id = content().uppercase().string()'
      result_map: 'root.id = this.id'
`))

	require.NoError(t, strmBuilder.AddProcessorYAML(`
label: barproc
workflow:
  branch_resources: [ fooproc ]
`))

	inFunc, err := strmBuilder.AddProducerFunc()
	require.NoError(t, err)

	var outValue string
	require.NoError(t, strmBuilder.AddConsumerFunc(func(ctx context.Context, m *service.Message) error {
		outBytes, err := m.AsBytes()
		require.NoError(t, err)
		outValue = string(outBytes)
		return nil
	}))

	strm, tracer, err := strmBuilder.BuildTraced()
	require.NoError(t, err)

	tCtx, done := context.WithTimeout(context.Background(), time.Second*30)
	defer done()

	go func() {
		assert.NoError(t, strm.Run(tCtx))
	}()
	require.NoError(t, inFunc(tCtx, service.NewMessage([]byte(`{"id":"hello world","content":"waddup"}`))))
	require.NoError(t, strm.Stop(tCtx))

	assert.Equal(t, `{"content":"waddup","id":"HELLO WORLD","meta":{"workflow":{"succeeded":["fooproc"]}}}`, outValue)
	assert.Equal(t, map[string][]service.TracingEvent{
		"barproc": {
			{Type: "CONSUME", Content: "{\"id\":\"hello world\",\"content\":\"waddup\"}", Meta: map[string]interface{}{}},
			{Type: "PRODUCE", Content: "{\"content\":\"waddup\",\"id\":\"HELLO WORLD\",\"meta\":{\"workflow\":{\"succeeded\":[\"fooproc\"]}}}", Meta: map[string]interface{}{}},
		},
		"fooproc": {},
		"innerproc": {
			{Type: "CONSUME", Content: "hello world", Meta: map[string]interface{}{}},
			{Type: "PRODUCE", Content: "{\"id\":\"HELLO WORLD\"}", Meta: map[string]interface{}{}},
		},
	}, tracer.ProcessorEvents())
}<|MERGE_RESOLUTION|>--- conflicted
+++ resolved
@@ -510,13 +510,8 @@
 			}
 
 			msgs, res := p.ProcessBatch(context.Background(), inputMsg.ShallowCopy())
-<<<<<<< HEAD
 			if test.err != "" {
-				require.NotNil(t, res)
-=======
-			if len(test.err) > 0 {
 				require.Error(t, res)
->>>>>>> 40c45f40
 				require.EqualError(t, res, test.err)
 			} else {
 				require.Len(t, msgs, 1)
@@ -709,13 +704,8 @@
 			}
 
 			msgs, res := p.ProcessBatch(context.Background(), message.QuickBatch(parts))
-<<<<<<< HEAD
 			if test.err != "" {
-				require.NotNil(t, res)
-=======
-			if len(test.err) > 0 {
 				require.Error(t, res)
->>>>>>> 40c45f40
 				require.EqualError(t, res, test.err)
 			} else {
 				require.Len(t, msgs, 1)
@@ -985,13 +975,8 @@
 			}
 
 			msgs, res := p.ProcessBatch(context.Background(), message.QuickBatch(parts))
-<<<<<<< HEAD
 			if test.err != "" {
-				require.NotNil(t, res)
-=======
-			if len(test.err) > 0 {
 				require.Error(t, res)
->>>>>>> 40c45f40
 				require.EqualError(t, res, test.err)
 			} else {
 				require.Len(t, msgs, 1)
