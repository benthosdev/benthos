--- conflicted
+++ resolved
@@ -159,11 +159,7 @@
 		// Send it as single part
 		go func(input, output string) {
 			req, err := http.NewRequest(
-<<<<<<< HEAD
 				http.MethodPost, server.URL+"/testpost", bytes.NewBufferString(input))
-=======
-				"POST", server.URL+"/testpost", bytes.NewBufferString(input))
->>>>>>> d60c647c
 			if err != nil {
 				t.Error(err)
 			}
