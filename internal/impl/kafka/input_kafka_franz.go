package kafka

import (
	"context"
	"crypto/tls"
	"errors"
	"strconv"
	"strings"
	"sync"
	"sync/atomic"
	"time"

	"github.com/twmb/franz-go/pkg/kgo"
	"github.com/twmb/franz-go/pkg/kmsg"
	"github.com/twmb/franz-go/pkg/sasl"

	"github.com/benthosdev/benthos/v4/internal/checkpoint"
	"github.com/benthosdev/benthos/v4/internal/shutdown"
	"github.com/benthosdev/benthos/v4/public/service"
)

func franzKafkaInputConfig() *service.ConfigSpec {
	return service.NewConfigSpec().
		// Stable(). TODO
		Categories("Services").
		Version("3.61.0").
		Summary("An alternative Kafka input using the [Franz Kafka client library](https://github.com/twmb/franz-go).").
		Description(`
Consumes one or more topics by balancing the partitions across any other connected clients with the same consumer group.

This input is new and experimental, and the existing ` + "`kafka`" + ` input is not going anywhere, but here's some reasons why it might be worth trying this one out:

- You like shiny new stuff
- You are experiencing issues with the existing ` + "`kafka`" + ` input
- Someone told you to

### Metadata

This input adds the following metadata fields to each message:

` + "``` text" + `
- kafka_key
- kafka_topic
- kafka_partition
- kafka_offset
- kafka_timestamp_unix
- All record headers
` + "```" + `
`).
		Field(service.NewStringListField("seed_brokers").
			Description("A list of broker addresses to connect to in order to establish connections. If an item of the list contains commas it will be expanded into multiple addresses.").
			Example([]string{"localhost:9092"}).
			Example([]string{"foo:9092", "bar:9092"}).
			Example([]string{"foo:9092,bar:9092"})).
		Field(service.NewStringListField("topics").
			Description("A list of topics to consume from, partitions are automatically shared across consumers sharing the consumer group.")).
		Field(service.NewBoolField("regexp_topics").
			Description("Whether listed topics should be interpretted as regular expression patterns for matching multiple topics.").
			Default(false)).
		Field(service.NewStringField("consumer_group").
			Description("A consumer group to consume as. Partitions are automatically distributed across consumers sharing a consumer group, and partition offsets are automatically commited and resumed under this name.")).
		Field(service.NewIntField("checkpoint_limit").
			Description("Determines how many messages of the same partition can be processed in parallel before applying back pressure. When a message of a given offset is delivered to the output the offset is only allowed to be committed when all messages of prior offsets have also been delivered, this ensures at-least-once delivery guarantees. However, this mechanism also increases the likelihood of duplicates in the event of crashes or server faults, reducing the checkpoint limit will mitigate this.").
			Default(1024).
			Advanced()).
		Field(service.NewDurationField("commit_period").
			Description("The period of time between each commit of the current partition offsets. Offsets are always committed during shutdown.").
			Default("5s").
			Advanced()).
		Field(service.NewBoolField("start_from_oldest").
			Description("If an offset is not found for a topic partition, determines whether to consume from the oldest available offset, otherwise messages are consumed from the latest offset.").
			Default(true).
			Advanced()).
		Field(service.NewTLSToggledField("tls")).
<<<<<<< HEAD
		Field(saslField).
		Field(service.NewBoolField("debug_to_trace_logs").
			Description("Whether to emit kafka-franz debug level logs only when the log level is set to TRACE").
			Default(false).
			Advanced())
=======
		Field(saslField())

>>>>>>> f82de7e8
}

func init() {
	err := service.RegisterInput("kafka_franz", franzKafkaInputConfig(),
		func(conf *service.ParsedConfig, mgr *service.Resources) (service.Input, error) {
			rdr, err := newFranzKafkaReaderFromConfig(conf, mgr.Logger())
			if err != nil {
				return nil, err
			}
			return service.AutoRetryNacks(rdr), nil
		})

	if err != nil {
		panic(err)
	}
}

//------------------------------------------------------------------------------

type msgWithAckFn struct {
	onAck func()
	msg   *service.Message
}

type franzKafkaReader struct {
<<<<<<< HEAD
	seedBrokers      []string
	topics           []string
	consumerGroup    string
	tlsConf          *tls.Config
	saslConfs        []sasl.Mechanism
	checkpointLimit  int
	regexPattern     bool
	debugToTraceLogs bool
=======
	seedBrokers     []string
	topics          []string
	consumerGroup   string
	tlsConf         *tls.Config
	saslConfs       []sasl.Mechanism
	checkpointLimit int
	startFromOldest bool
	commitPeriod    time.Duration
	regexPattern    bool
>>>>>>> f82de7e8

	msgChan atomic.Value
	log     *service.Logger
	shutSig *shutdown.Signaller
}

func (f *franzKafkaReader) getMsgChan() chan msgWithAckFn {
	c, _ := f.msgChan.Load().(chan msgWithAckFn)
	return c
}

func (f *franzKafkaReader) storeMsgChan(c chan msgWithAckFn) {
	f.msgChan.Store(c)
}

func newFranzKafkaReaderFromConfig(conf *service.ParsedConfig, log *service.Logger) (*franzKafkaReader, error) {
	f := franzKafkaReader{
		log:     log,
		shutSig: shutdown.NewSignaller(),
	}

	brokerList, err := conf.FieldStringList("seed_brokers")
	if err != nil {
		return nil, err
	}
	for _, b := range brokerList {
		f.seedBrokers = append(f.seedBrokers, strings.Split(b, ",")...)
	}

	topicList, err := conf.FieldStringList("topics")
	if err != nil {
		return nil, err
	}
	for _, t := range topicList {
		f.topics = append(f.topics, strings.Split(t, ",")...)
	}

	if f.regexPattern, err = conf.FieldBool("regexp_topics"); err != nil {
		return nil, err
	}

	if f.consumerGroup, err = conf.FieldString("consumer_group"); err != nil {
		return nil, err
	}

	if f.checkpointLimit, err = conf.FieldInt("checkpoint_limit"); err != nil {
		return nil, err
	}

	if f.startFromOldest, err = conf.FieldBool("start_from_oldest"); err != nil {
		return nil, err
	}

	if f.commitPeriod, err = conf.FieldDuration("commit_period"); err != nil {
		return nil, err
	}

	tlsConf, tlsEnabled, err := conf.FieldTLSToggled("tls")
	if err != nil {
		return nil, err
	}
	if tlsEnabled {
		f.tlsConf = tlsConf
	}
	if f.saslConfs, err = saslMechanismsFromConfig(conf); err != nil {
		return nil, err
	}

	if f.debugToTraceLogs, err = conf.FieldBool("debug_to_trace_logs"); err != nil {
		return nil, err
	}

	return &f, nil
}

//------------------------------------------------------------------------------

type checkpointTracker struct {
	mut    sync.Mutex
	topics map[string]map[int32]*checkpoint.Type
}

func newCheckpointTracker() *checkpointTracker {
	return &checkpointTracker{
		topics: map[string]map[int32]*checkpoint.Type{},
	}
}

func (c *checkpointTracker) addRecord(r *kgo.Record) (removeFn func() *kgo.Record, currentPending int) {
	c.mut.Lock()
	defer c.mut.Unlock()

	topicCheckpoints := c.topics[r.Topic]
	if topicCheckpoints == nil {
		topicCheckpoints = map[int32]*checkpoint.Type{}
		c.topics[r.Topic] = topicCheckpoints
	}

	partCheckpoint := topicCheckpoints[r.Partition]
	if partCheckpoint == nil {
		partCheckpoint = checkpoint.New()
		topicCheckpoints[r.Partition] = partCheckpoint
	}

	releaseFn := partCheckpoint.Track(r, 1)
	return func() *kgo.Record {
		c.mut.Lock()
		defer c.mut.Unlock()

		highestRec, _ := releaseFn().(*kgo.Record)
		return highestRec
	}, int(partCheckpoint.Pending())
}

func (c *checkpointTracker) getHighest(topic string, partition int32) *kgo.Record {
	c.mut.Lock()
	defer c.mut.Unlock()

	topicCheckpoints := c.topics[topic]
	if topicCheckpoints == nil {
		return nil
	}
	partCheckpoint := topicCheckpoints[partition]
	if partCheckpoint == nil {
		return nil
	}

	highestRec, _ := partCheckpoint.Highest().(*kgo.Record)
	return highestRec
}

func (c *checkpointTracker) getPending(topic string, partition int32) int {
	c.mut.Lock()
	defer c.mut.Unlock()

	topicCheckpoints := c.topics[topic]
	if topicCheckpoints == nil {
		return 0
	}
	partCheckpoint := topicCheckpoints[partition]
	if partCheckpoint == nil {
		return 0
	}
	return int(partCheckpoint.Pending())
}

func (c *checkpointTracker) removeTopicPartitions(m map[string][]int32) {
	c.mut.Lock()
	defer c.mut.Unlock()

	for topicName, lostTopic := range m {
		trackedTopic, exists := c.topics[topicName]
		if !exists {
			continue
		}
		for _, lostPartition := range lostTopic {
			delete(trackedTopic, lostPartition)
		}
		if len(trackedTopic) == 0 {
			delete(c.topics, topicName)
		}
	}
}

//------------------------------------------------------------------------------

func (f *franzKafkaReader) Connect(ctx context.Context) error {
	if f.getMsgChan() != nil {
		return nil
	}

	if f.shutSig.ShouldCloseAtLeisure() {
		f.shutSig.ShutdownComplete()
		return service.ErrEndOfInput
	}

	checkpoints := newCheckpointTracker()

	var initialOffset kgo.Offset
	if f.startFromOldest {
		initialOffset = kgo.NewOffset().AtStart()
	} else {
		initialOffset = kgo.NewOffset().AtEnd()
	}

	clientOpts := []kgo.Opt{
		kgo.SeedBrokers(f.seedBrokers...),
		kgo.ConsumerGroup(f.consumerGroup),
		kgo.ConsumeTopics(f.topics...),
		kgo.ConsumeResetOffset(initialOffset),
		kgo.SASL(f.saslConfs...),
		kgo.OnPartitionsRevoked(func(rctx context.Context, c *kgo.Client, m map[string][]int32) {
			// Note: this is a best attempt, there's a chance of duplicates if
			// the checkpoint limit is borked with slow moving pending messages,
			// but we can't block here, so work with that we have.
			finalOffsets := map[string]map[int32]kgo.EpochOffset{}
			for topic, parts := range m {
				offsets := map[int32]kgo.EpochOffset{}
				for _, part := range parts {
					if rec := checkpoints.getHighest(topic, part); rec != nil {
						offsets[part] = kgo.EpochOffset{
							Epoch:  rec.LeaderEpoch,
							Offset: rec.Offset,
						}
					}
				}
				finalOffsets[topic] = offsets
			}

			c.CommitOffsetsSync(rctx, finalOffsets, func(_ *kgo.Client, _ *kmsg.OffsetCommitRequest, _ *kmsg.OffsetCommitResponse, commitErr error) {
				if commitErr == nil {
					return
				}
				f.log.Errorf("Commit error on partition revoke: %v", commitErr)
			})
			checkpoints.removeTopicPartitions(m)
		}),
		kgo.OnPartitionsLost(func(_ context.Context, _ *kgo.Client, m map[string][]int32) {
			// No point trying to commit our offsets, just clean up our topic map
			checkpoints.removeTopicPartitions(m)
		}),
		kgo.AutoCommitMarks(),
<<<<<<< HEAD
		kgo.WithLogger(&kgoLogger{l: f.log, debugToTrace: f.debugToTraceLogs}),
=======
		kgo.AutoCommitInterval(f.commitPeriod),
		kgo.WithLogger(&kgoLogger{f.log}),
>>>>>>> f82de7e8
	}

	if f.tlsConf != nil {
		clientOpts = append(clientOpts, kgo.DialTLSConfig(f.tlsConf))
	}

	if f.regexPattern {
		clientOpts = append(clientOpts, kgo.ConsumeRegex())
	}

	cl, err := kgo.NewClient(clientOpts...)
	if err != nil {
		return err
	}

	msgChan := make(chan msgWithAckFn)
	go func() {
		defer func() {
			cl.Close()
			f.storeMsgChan(nil)
			close(msgChan)
			if f.shutSig.ShouldCloseAtLeisure() {
				f.shutSig.ShutdownComplete()
			}
		}()

		closeCtx, done := f.shutSig.CloseAtLeisureCtx(context.Background())
		defer done()

		for {
			// Using a stall prevention context here because I've realised we
			// might end up disabling literally all the partitions and topics
			// we're allocated.
			//
			// In this case we don't want to actually resume any of them yet so
			// I add a forced timeout to deal with it.
			stallCtx, pollDone := context.WithTimeout(closeCtx, time.Second)
			fetches := cl.PollFetches(stallCtx)
			pollDone()

			if errs := fetches.Errors(); len(errs) > 0 {
				// TODO: The documentation from franz-go is top-tier, it should
				// be straight forward to use some checks to determine whether
				// restarting the client is actually necessary.
				cl.Close()
				for _, kerr := range errs {
					if errors.Is(kerr.Err, context.Canceled) {
						continue
					}
					f.log.Errorf("Kafka poll error on topic %v, partition %v: %v", kerr.Topic, kerr.Partition, kerr.Err)
				}
				return
			}
			if closeCtx.Err() != nil {
				return
			}

			pauseTopicPartitions := map[string][]int32{}
			iter := fetches.RecordIter()
			for !iter.Done() {
				record := iter.Next()
				msg := recordToMessage(record)

				// The record lives on for checkpointing, but we don't need the
				// contents going forward so discard these. This looked fine to
				// me but could potentially be a source of problems so treat
				// this as sus.
				record.Key = nil
				record.Value = nil

				releaseFn, pending := checkpoints.addRecord(record)
				if pending >= f.checkpointLimit {
					// If the number of in flight messages from this partition
					// reaches our limit then add it to the list of parsed
					// partitions.
					//
					// We then flush the record downstream, which may block long
					// enough for the pending count to go down. However, we have
					// a chance before the next flush to resume if this is the
					// case.
					pauseTopicPartitions[record.Topic] = append(pauseTopicPartitions[record.Topic], record.Partition)
				}

				select {
				case msgChan <- msgWithAckFn{
					msg: msg,
					onAck: func() {
						if maxRec := releaseFn(); maxRec != nil {
							cl.MarkCommitRecords(maxRec)
						}
					},
				}:
				case <-closeCtx.Done():
					return
				}
			}

			// Walk all the disabled topic partitions and check whether any of
			// them can be resumed.
			resumeTopicPartitions := map[string][]int32{}
			for pausedTopic, pausedPartitions := range cl.PauseFetchPartitions(pauseTopicPartitions) {
				for _, pausedPartition := range pausedPartitions {
					pending := checkpoints.getPending(pausedTopic, pausedPartition)
					if pending >= f.checkpointLimit {
						continue
					}
					resumeTopicPartitions[pausedTopic] = append(resumeTopicPartitions[pausedTopic], pausedPartition)
				}
			}
			if len(resumeTopicPartitions) > 0 {
				cl.ResumeFetchPartitions(resumeTopicPartitions)
			}
		}
	}()

	f.storeMsgChan(msgChan)
	f.log.Infof("Receiving messages from Kafka topics: %v", f.topics)
	return nil
}

func recordToMessage(record *kgo.Record) *service.Message {
	msg := service.NewMessage(record.Value)
	msg.MetaSet("kafka_key", string(record.Key))
	msg.MetaSet("kafka_topic", record.Topic)
	msg.MetaSet("kafka_partition", strconv.Itoa(int(record.Partition)))
	msg.MetaSet("kafka_offset", strconv.Itoa(int(record.Offset)))
	msg.MetaSet("kafka_timestamp_unix", strconv.FormatInt(record.Timestamp.Unix(), 10))
	for _, hdr := range record.Headers {
		msg.MetaSet(hdr.Key, string(hdr.Value))
	}
	return msg
}

func (f *franzKafkaReader) Read(ctx context.Context) (*service.Message, service.AckFunc, error) {
	msgChan := f.getMsgChan()
	if msgChan == nil {
		return nil, nil, service.ErrNotConnected
	}

	var mAck msgWithAckFn
	var open bool
	select {
	case mAck, open = <-msgChan:
		if !open {
			return nil, nil, service.ErrNotConnected
		}
	case <-ctx.Done():
		return nil, nil, ctx.Err()
	}

	return mAck.msg, func(ctx context.Context, res error) error {
		// Res will always be nil because we initialize with service.AutoRetryNacks
		mAck.onAck()
		return nil
	}, nil
}

func (f *franzKafkaReader) Close(ctx context.Context) error {
	go func() {
		f.shutSig.CloseAtLeisure()
		if f.getMsgChan() == nil {
			// If the record chan is already nil then we might've not been
			// connected, so force the shutdown complete signal.
			f.shutSig.ShutdownComplete()
		}
	}()
	select {
	case <-f.shutSig.HasClosedChan():
	case <-ctx.Done():
		return ctx.Err()
	}
	return nil
}<|MERGE_RESOLUTION|>--- conflicted
+++ resolved
@@ -72,16 +72,7 @@
 			Default(true).
 			Advanced()).
 		Field(service.NewTLSToggledField("tls")).
-<<<<<<< HEAD
-		Field(saslField).
-		Field(service.NewBoolField("debug_to_trace_logs").
-			Description("Whether to emit kafka-franz debug level logs only when the log level is set to TRACE").
-			Default(false).
-			Advanced())
-=======
 		Field(saslField())
-
->>>>>>> f82de7e8
 }
 
 func init() {
@@ -107,16 +98,6 @@
 }
 
 type franzKafkaReader struct {
-<<<<<<< HEAD
-	seedBrokers      []string
-	topics           []string
-	consumerGroup    string
-	tlsConf          *tls.Config
-	saslConfs        []sasl.Mechanism
-	checkpointLimit  int
-	regexPattern     bool
-	debugToTraceLogs bool
-=======
 	seedBrokers     []string
 	topics          []string
 	consumerGroup   string
@@ -126,7 +107,6 @@
 	startFromOldest bool
 	commitPeriod    time.Duration
 	regexPattern    bool
->>>>>>> f82de7e8
 
 	msgChan atomic.Value
 	log     *service.Logger
@@ -192,10 +172,6 @@
 		f.tlsConf = tlsConf
 	}
 	if f.saslConfs, err = saslMechanismsFromConfig(conf); err != nil {
-		return nil, err
-	}
-
-	if f.debugToTraceLogs, err = conf.FieldBool("debug_to_trace_logs"); err != nil {
 		return nil, err
 	}
 
@@ -349,12 +325,8 @@
 			checkpoints.removeTopicPartitions(m)
 		}),
 		kgo.AutoCommitMarks(),
-<<<<<<< HEAD
-		kgo.WithLogger(&kgoLogger{l: f.log, debugToTrace: f.debugToTraceLogs}),
-=======
 		kgo.AutoCommitInterval(f.commitPeriod),
 		kgo.WithLogger(&kgoLogger{f.log}),
->>>>>>> f82de7e8
 	}
 
 	if f.tlsConf != nil {
