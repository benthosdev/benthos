--- conflicted
+++ resolved
@@ -285,13 +285,9 @@
 		return err
 	}
 
-<<<<<<< HEAD
-	_, err = s.doRateLimitedReq(ctx, func() (*http.Request, error) {
+	res, err := s.doRateLimitedReq(ctx, func() (*http.Request, error) {
 		req, err := http.NewRequest(http.MethodPost, leaveURL.String(), bytes.NewReader(requestBytes))
-=======
-	res, err := s.doRateLimitedReq(ctx, func() (*http.Request, error) {
-		req, err := http.NewRequest("POST", leaveURL.String(), bytes.NewReader(requestBytes))
->>>>>>> d60c647c
+
 		if err != nil {
 			return nil, err
 		}
